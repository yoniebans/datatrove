--- conflicted
+++ resolved
@@ -420,10 +420,6 @@
 
 
 
-<<<<<<< HEAD
-def get_shard_from_paths_file(paths_file: DataFileLike, rank: int, world_size):
-    with open_file(paths_file, mode="rt") as f:
-=======
 DataFolderLike: TypeAlias = str | tuple[str, dict] | DataFolder
 DataFileLike: TypeAlias = str | tuple[str, dict]  # either str or (str, kwargs)
 
@@ -432,7 +428,6 @@
     if isinstance(paths_file, tuple):
         paths_file, kwargs = paths_file
     with open_file(paths_file, mode="rt", **kwargs, compression="infer") as f:
->>>>>>> b70f4dd5
         for pathi, path in enumerate(f):
             if (pathi - rank) % world_size == 0:
                 yield path.strip()

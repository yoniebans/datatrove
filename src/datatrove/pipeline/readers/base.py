--- conflicted
+++ resolved
@@ -73,13 +73,8 @@
         return {
             "text": data.pop(self.text_key, ""),
             "id": data.pop(self.id_key, f"{path}/{id_in_file}"),
-<<<<<<< HEAD
-            "media": data.pop("media", []),
-            "metadata": metadata | data,  # remaining data goes into metadata
-=======
             "media": [Media(**media) for media in data.pop("media", [])],
             "metadata": data.pop("metadata", {}) | data,  # remaining data goes into metadata
->>>>>>> b70f4dd5
         }
 
     def get_document_from_dict(self, data: dict, source_file: str, id_in_file: int | str):
